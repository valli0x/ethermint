package types

import (
	"crypto/ecdsa"
	"fmt"
	"testing"

	sdk "github.com/cosmos/cosmos-sdk/types"
<<<<<<< HEAD
	ethcmn "github.com/ethereum/go-ethereum/common"
	"github.com/stretchr/testify/require"
)

func TestValidation(t *testing.T) {
	ethTxs := NewTestEthTxs(
		TestChainID,
		[]*ecdsa.PrivateKey{TestPrivKey1},
		[]ethcmn.Address{TestAddr1},
=======
	"github.com/cosmos/cosmos-sdk/x/auth"
	ethcmn "github.com/ethereum/go-ethereum/common"
	ethtypes "github.com/ethereum/go-ethereum/core/types"
	"github.com/ethereum/go-ethereum/rlp"
	"github.com/stretchr/testify/require"
)

func TestTransactionRLPEncode(t *testing.T) {
	txs := NewTestEthTxs(TestChainID, []int64{0}, []ethcmn.Address{TestAddr1}, []*ecdsa.PrivateKey{TestPrivKey1})
	gtxs := NewTestGethTxs(TestChainID, []int64{0}, []ethcmn.Address{TestAddr1}, []*ecdsa.PrivateKey{TestPrivKey1})

	txRLP, err := rlp.EncodeToBytes(txs[0])
	require.NoError(t, err)

	gtxRLP, err := rlp.EncodeToBytes(gtxs[0])
	require.NoError(t, err)

	require.Equal(t, gtxRLP, txRLP)
}

func TestTransactionRLPDecode(t *testing.T) {
	txs := NewTestEthTxs(TestChainID, []int64{0}, []ethcmn.Address{TestAddr1}, []*ecdsa.PrivateKey{TestPrivKey1})
	gtxs := NewTestGethTxs(TestChainID, []int64{0}, []ethcmn.Address{TestAddr1}, []*ecdsa.PrivateKey{TestPrivKey1})

	txRLP, err := rlp.EncodeToBytes(txs[0])
	require.NoError(t, err)

	gtxRLP, err := rlp.EncodeToBytes(gtxs[0])
	require.NoError(t, err)

	var (
		decodedTx  Transaction
		decodedGtx ethtypes.Transaction
	)

	err = rlp.DecodeBytes(txRLP, &decodedTx)
	require.NoError(t, err)

	err = rlp.DecodeBytes(gtxRLP, &decodedGtx)
	require.NoError(t, err)

	require.Equal(t, decodedGtx.Hash(), decodedTx.Hash())
}

func TestValidation(t *testing.T) {
	ethTxs := NewTestEthTxs(
		TestChainID, []int64{0}, []ethcmn.Address{TestAddr1}, []*ecdsa.PrivateKey{TestPrivKey1},
>>>>>>> ec4c4136
	)

	testCases := []struct {
		msg         sdk.Msg
		mutate      func(sdk.Msg) sdk.Msg
		expectedErr bool
	}{
		{ethTxs[0], func(msg sdk.Msg) sdk.Msg { return msg }, false},
		{ethTxs[0], func(msg sdk.Msg) sdk.Msg {
			tx := msg.(*Transaction)
			tx.data.Price = big.NewInt(-1)
			return tx
		}, true},
		{ethTxs[0], func(msg sdk.Msg) sdk.Msg {
			tx := msg.(*Transaction)
			tx.data.Amount = big.NewInt(-1)
			return tx
		}, true},
	}

	for i, tc := range testCases {
		msg := tc.mutate(tc.msg)
		err := msg.ValidateBasic()

		if tc.expectedErr {
			require.NotEqual(t, sdk.CodeOK, err.Code(), fmt.Sprintf("expected error: test case #%d", i))
		} else {
			require.NoError(t, err, fmt.Sprintf("unexpected error: test case #%d", i))
		}
	}
}

<<<<<<< HEAD
func TestHasEmbeddedTx(t *testing.T) {
	testCodec := NewTestCodec()
	msgs := []sdk.Msg{sdk.NewTestMsg(sdk.AccAddress(TestAddr1.Bytes()))}

	sdkTxs := NewTestSDKTxs(
		testCodec, TestChainID, msgs, []*ecdsa.PrivateKey{TestPrivKey1},
		[]int64{0}, []int64{0}, NewStdFee(),
	)
	require.True(t, sdkTxs[0].HasEmbeddedTx(TestSDKAddress))

	ethTxs := NewTestEthTxs(
		TestChainID,
		[]*ecdsa.PrivateKey{TestPrivKey1},
		[]ethcmn.Address{TestAddr1},
	)
	require.False(t, ethTxs[0].HasEmbeddedTx(TestSDKAddress))
}

func TestGetEmbeddedTx(t *testing.T) {
	testCodec := NewTestCodec()
	msgs := []sdk.Msg{sdk.NewTestMsg(sdk.AccAddress(TestAddr1.Bytes()))}

	ethTxs := NewTestEthTxs(
		TestChainID,
		[]*ecdsa.PrivateKey{TestPrivKey1},
		[]ethcmn.Address{TestAddr1},
	)
	sdkTxs := NewTestSDKTxs(
		testCodec, TestChainID, msgs, []*ecdsa.PrivateKey{TestPrivKey1},
		[]int64{0}, []int64{0}, NewStdFee(),
=======
func TestTransactionVerifySig(t *testing.T) {
	txs := NewTestEthTxs(
		TestChainID, []int64{0}, []ethcmn.Address{TestAddr1}, []*ecdsa.PrivateKey{TestPrivKey1},
>>>>>>> ec4c4136
	)

	addr, err := txs[0].VerifySig(TestChainID)
	require.NoError(t, err)
	require.Equal(t, TestAddr1, addr)

	addr, err = txs[0].VerifySig(big.NewInt(100))
	require.Error(t, err)
<<<<<<< HEAD
	require.Empty(t, etx.Messages)
}

func TestTransactionGetMsgs(t *testing.T) {
	ethTxs := NewTestEthTxs(
		TestChainID,
		[]*ecdsa.PrivateKey{TestPrivKey1},
		[]ethcmn.Address{TestAddr1},
	)

	msgs := ethTxs[0].GetMsgs()
	require.Len(t, msgs, 1)
	require.Equal(t, ethTxs[0], msgs[0])

	expectedMsgs := []sdk.Msg{sdk.NewTestMsg(sdk.AccAddress(TestAddr1.Bytes()))}
	etx := NewTestEmbeddedTx(
		TestChainID, expectedMsgs, []*ecdsa.PrivateKey{TestPrivKey1},
		[]int64{0}, []int64{0}, NewStdFee(),
	)

	msgs = etx.GetMsgs()
	require.Len(t, msgs, len(expectedMsgs))
	require.Equal(t, expectedMsgs, msgs)
}

func TestGetRequiredSigners(t *testing.T) {
	msgs := []sdk.Msg{sdk.NewTestMsg(sdk.AccAddress(TestAddr1.Bytes()))}
	etx := NewTestEmbeddedTx(
		TestChainID, msgs, []*ecdsa.PrivateKey{TestPrivKey1},
		[]int64{0}, []int64{0}, NewStdFee(),
	)

	signers := etx.(EmbeddedTx).GetRequiredSigners()
	require.Equal(t, []sdk.AccAddress{sdk.AccAddress(TestAddr1.Bytes())}, signers)
}

func TestVerifySig(t *testing.T) {
	ethTx := NewTestEthTxs(
		TestChainID,
		[]*ecdsa.PrivateKey{TestPrivKey1},
		[]ethcmn.Address{TestAddr1},
	)[0]

	addr, err := ethTx.VerifySig(TestChainID.BigInt())
	
	require.Nil(t, err, "Sig verification failed")
	require.Equal(t, TestAddr1, addr, "Address is not the same")
=======
	require.NotEqual(t, TestAddr1, addr)
>>>>>>> ec4c4136
}

func TestTxDecoder(t *testing.T) {
	testCodec := NewTestCodec()
<<<<<<< HEAD
	txDecoder := TxDecoder(testCodec, TestSDKAddress)
	msgs := []sdk.Msg{sdk.NewTestMsg(sdk.AccAddress(TestAddr1.Bytes()))}

	// create a non-SDK Ethereum transaction
	emintTx := NewTransaction(
		uint64(0), TestAddr1, sdk.NewInt(10), 100, sdk.NewInt(100), nil,
	)
	emintTx.Sign(TestChainID, TestPrivKey1)
=======
	txDecoder := TxDecoder(testCodec, TestSDKAddr)
	msgs := []sdk.Msg{sdk.NewTestMsg()}

	// create a non-SDK Ethereum transaction
	txs := NewTestEthTxs(
		TestChainID, []int64{0}, []ethcmn.Address{TestAddr1}, []*ecdsa.PrivateKey{TestPrivKey1},
	)

	txBytes, err := rlp.EncodeToBytes(txs[0])
	require.NoError(t, err)
>>>>>>> ec4c4136

	// require the transaction to properly decode into a Transaction
	decodedTx, err := txDecoder(txBytes)
	require.NoError(t, err)
	require.IsType(t, Transaction{}, decodedTx)
	require.Equal(t, txs[0].data, (decodedTx.(Transaction)).data)

<<<<<<< HEAD
	// create embedded transaction and encode
	etx := NewTestEmbeddedTx(
		TestChainID, msgs, []*ecdsa.PrivateKey{TestPrivKey1},
		[]int64{0}, []int64{0}, NewStdFee(),
	)

	payload := testCodec.MustMarshalBinary(etx)

	expectedEtx := EmbeddedTx{}
	testCodec.UnmarshalBinary(payload, &expectedEtx)

	emintTx = NewTransaction(
		uint64(0), TestSDKAddress, sdk.NewInt(10), 100,
		sdk.NewInt(100), payload,
	)
	emintTx.Sign(TestChainID, TestPrivKey1)
=======
	// create a SDK (auth.StdTx) transaction and encode
	txs = NewTestSDKTxs(
		testCodec, TestChainID, TestSDKAddr, msgs, []int64{0}, []int64{0},
		[]*ecdsa.PrivateKey{TestPrivKey1}, NewTestStdFee(),
	)

	txBytes, err = rlp.EncodeToBytes(txs[0])
	require.NoError(t, err)
>>>>>>> ec4c4136

	// require the transaction to properly decode into a Transaction
	stdTx := NewTestStdTx(TestChainID, msgs, []int64{0}, []int64{0}, []*ecdsa.PrivateKey{TestPrivKey1}, NewTestStdFee())
	decodedTx, err = txDecoder(txBytes)
	require.NoError(t, err)
	require.IsType(t, auth.StdTx{}, decodedTx)
	require.Equal(t, stdTx, decodedTx)

	// require the decoding to fail when no transaction bytes are given
<<<<<<< HEAD
	tx, err = txDecoder([]byte{})
	require.Error(t, err)
	require.Nil(t, tx)

	// create a non-SDK Ethereum transaction with an SDK address and garbage payload
	emintTx = NewTransaction(
		uint64(0), TestSDKAddress, sdk.NewInt(10), 100, sdk.NewInt(100), []byte("garbage"),
	)
	emintTx.Sign(TestChainID, TestPrivKey1)

	// require the transaction to fail decoding as the payload is invalid
	txBytes = testCodec.MustMarshalBinary(emintTx)
	tx, err = txDecoder(txBytes)
=======
	decodedTx, err = txDecoder([]byte{})
>>>>>>> ec4c4136
	require.Error(t, err)
	require.Nil(t, decodedTx)
}<|MERGE_RESOLUTION|>--- conflicted
+++ resolved
@@ -3,20 +3,10 @@
 import (
 	"crypto/ecdsa"
 	"fmt"
+	"math/big"
 	"testing"
 
 	sdk "github.com/cosmos/cosmos-sdk/types"
-<<<<<<< HEAD
-	ethcmn "github.com/ethereum/go-ethereum/common"
-	"github.com/stretchr/testify/require"
-)
-
-func TestValidation(t *testing.T) {
-	ethTxs := NewTestEthTxs(
-		TestChainID,
-		[]*ecdsa.PrivateKey{TestPrivKey1},
-		[]ethcmn.Address{TestAddr1},
-=======
 	"github.com/cosmos/cosmos-sdk/x/auth"
 	ethcmn "github.com/ethereum/go-ethereum/common"
 	ethtypes "github.com/ethereum/go-ethereum/core/types"
@@ -64,7 +54,6 @@
 func TestValidation(t *testing.T) {
 	ethTxs := NewTestEthTxs(
 		TestChainID, []int64{0}, []ethcmn.Address{TestAddr1}, []*ecdsa.PrivateKey{TestPrivKey1},
->>>>>>> ec4c4136
 	)
 
 	testCases := []struct {
@@ -97,42 +86,9 @@
 	}
 }
 
-<<<<<<< HEAD
-func TestHasEmbeddedTx(t *testing.T) {
-	testCodec := NewTestCodec()
-	msgs := []sdk.Msg{sdk.NewTestMsg(sdk.AccAddress(TestAddr1.Bytes()))}
-
-	sdkTxs := NewTestSDKTxs(
-		testCodec, TestChainID, msgs, []*ecdsa.PrivateKey{TestPrivKey1},
-		[]int64{0}, []int64{0}, NewStdFee(),
-	)
-	require.True(t, sdkTxs[0].HasEmbeddedTx(TestSDKAddress))
-
-	ethTxs := NewTestEthTxs(
-		TestChainID,
-		[]*ecdsa.PrivateKey{TestPrivKey1},
-		[]ethcmn.Address{TestAddr1},
-	)
-	require.False(t, ethTxs[0].HasEmbeddedTx(TestSDKAddress))
-}
-
-func TestGetEmbeddedTx(t *testing.T) {
-	testCodec := NewTestCodec()
-	msgs := []sdk.Msg{sdk.NewTestMsg(sdk.AccAddress(TestAddr1.Bytes()))}
-
-	ethTxs := NewTestEthTxs(
-		TestChainID,
-		[]*ecdsa.PrivateKey{TestPrivKey1},
-		[]ethcmn.Address{TestAddr1},
-	)
-	sdkTxs := NewTestSDKTxs(
-		testCodec, TestChainID, msgs, []*ecdsa.PrivateKey{TestPrivKey1},
-		[]int64{0}, []int64{0}, NewStdFee(),
-=======
 func TestTransactionVerifySig(t *testing.T) {
 	txs := NewTestEthTxs(
 		TestChainID, []int64{0}, []ethcmn.Address{TestAddr1}, []*ecdsa.PrivateKey{TestPrivKey1},
->>>>>>> ec4c4136
 	)
 
 	addr, err := txs[0].VerifySig(TestChainID)
@@ -141,71 +97,11 @@
 
 	addr, err = txs[0].VerifySig(big.NewInt(100))
 	require.Error(t, err)
-<<<<<<< HEAD
-	require.Empty(t, etx.Messages)
-}
-
-func TestTransactionGetMsgs(t *testing.T) {
-	ethTxs := NewTestEthTxs(
-		TestChainID,
-		[]*ecdsa.PrivateKey{TestPrivKey1},
-		[]ethcmn.Address{TestAddr1},
-	)
-
-	msgs := ethTxs[0].GetMsgs()
-	require.Len(t, msgs, 1)
-	require.Equal(t, ethTxs[0], msgs[0])
-
-	expectedMsgs := []sdk.Msg{sdk.NewTestMsg(sdk.AccAddress(TestAddr1.Bytes()))}
-	etx := NewTestEmbeddedTx(
-		TestChainID, expectedMsgs, []*ecdsa.PrivateKey{TestPrivKey1},
-		[]int64{0}, []int64{0}, NewStdFee(),
-	)
-
-	msgs = etx.GetMsgs()
-	require.Len(t, msgs, len(expectedMsgs))
-	require.Equal(t, expectedMsgs, msgs)
-}
-
-func TestGetRequiredSigners(t *testing.T) {
-	msgs := []sdk.Msg{sdk.NewTestMsg(sdk.AccAddress(TestAddr1.Bytes()))}
-	etx := NewTestEmbeddedTx(
-		TestChainID, msgs, []*ecdsa.PrivateKey{TestPrivKey1},
-		[]int64{0}, []int64{0}, NewStdFee(),
-	)
-
-	signers := etx.(EmbeddedTx).GetRequiredSigners()
-	require.Equal(t, []sdk.AccAddress{sdk.AccAddress(TestAddr1.Bytes())}, signers)
-}
-
-func TestVerifySig(t *testing.T) {
-	ethTx := NewTestEthTxs(
-		TestChainID,
-		[]*ecdsa.PrivateKey{TestPrivKey1},
-		[]ethcmn.Address{TestAddr1},
-	)[0]
-
-	addr, err := ethTx.VerifySig(TestChainID.BigInt())
-	
-	require.Nil(t, err, "Sig verification failed")
-	require.Equal(t, TestAddr1, addr, "Address is not the same")
-=======
 	require.NotEqual(t, TestAddr1, addr)
->>>>>>> ec4c4136
 }
 
 func TestTxDecoder(t *testing.T) {
 	testCodec := NewTestCodec()
-<<<<<<< HEAD
-	txDecoder := TxDecoder(testCodec, TestSDKAddress)
-	msgs := []sdk.Msg{sdk.NewTestMsg(sdk.AccAddress(TestAddr1.Bytes()))}
-
-	// create a non-SDK Ethereum transaction
-	emintTx := NewTransaction(
-		uint64(0), TestAddr1, sdk.NewInt(10), 100, sdk.NewInt(100), nil,
-	)
-	emintTx.Sign(TestChainID, TestPrivKey1)
-=======
 	txDecoder := TxDecoder(testCodec, TestSDKAddr)
 	msgs := []sdk.Msg{sdk.NewTestMsg()}
 
@@ -216,7 +112,6 @@
 
 	txBytes, err := rlp.EncodeToBytes(txs[0])
 	require.NoError(t, err)
->>>>>>> ec4c4136
 
 	// require the transaction to properly decode into a Transaction
 	decodedTx, err := txDecoder(txBytes)
@@ -224,24 +119,6 @@
 	require.IsType(t, Transaction{}, decodedTx)
 	require.Equal(t, txs[0].data, (decodedTx.(Transaction)).data)
 
-<<<<<<< HEAD
-	// create embedded transaction and encode
-	etx := NewTestEmbeddedTx(
-		TestChainID, msgs, []*ecdsa.PrivateKey{TestPrivKey1},
-		[]int64{0}, []int64{0}, NewStdFee(),
-	)
-
-	payload := testCodec.MustMarshalBinary(etx)
-
-	expectedEtx := EmbeddedTx{}
-	testCodec.UnmarshalBinary(payload, &expectedEtx)
-
-	emintTx = NewTransaction(
-		uint64(0), TestSDKAddress, sdk.NewInt(10), 100,
-		sdk.NewInt(100), payload,
-	)
-	emintTx.Sign(TestChainID, TestPrivKey1)
-=======
 	// create a SDK (auth.StdTx) transaction and encode
 	txs = NewTestSDKTxs(
 		testCodec, TestChainID, TestSDKAddr, msgs, []int64{0}, []int64{0},
@@ -250,7 +127,6 @@
 
 	txBytes, err = rlp.EncodeToBytes(txs[0])
 	require.NoError(t, err)
->>>>>>> ec4c4136
 
 	// require the transaction to properly decode into a Transaction
 	stdTx := NewTestStdTx(TestChainID, msgs, []int64{0}, []int64{0}, []*ecdsa.PrivateKey{TestPrivKey1}, NewTestStdFee())
@@ -260,23 +136,7 @@
 	require.Equal(t, stdTx, decodedTx)
 
 	// require the decoding to fail when no transaction bytes are given
-<<<<<<< HEAD
-	tx, err = txDecoder([]byte{})
-	require.Error(t, err)
-	require.Nil(t, tx)
-
-	// create a non-SDK Ethereum transaction with an SDK address and garbage payload
-	emintTx = NewTransaction(
-		uint64(0), TestSDKAddress, sdk.NewInt(10), 100, sdk.NewInt(100), []byte("garbage"),
-	)
-	emintTx.Sign(TestChainID, TestPrivKey1)
-
-	// require the transaction to fail decoding as the payload is invalid
-	txBytes = testCodec.MustMarshalBinary(emintTx)
-	tx, err = txDecoder(txBytes)
-=======
 	decodedTx, err = txDecoder([]byte{})
->>>>>>> ec4c4136
 	require.Error(t, err)
 	require.Nil(t, decodedTx)
 }